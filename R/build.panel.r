--- conflicted
+++ resolved
@@ -202,22 +202,13 @@
 	# figure out filestypes in datadir
 	l <- list.files(datadir)
 	if (length(l)==0) stop('there is something wrong with the data directory. please check path')
-<<<<<<< HEAD
-
-=======
-	
->>>>>>> 58956bc8
 	for (i in 1:length(l)) {
   		if (tail(strsplit(l[i],"\\.")[[1]],1) == "dta") {ftype   <- "stata"; break}
   		if (tail(strsplit(l[i],"\\.")[[1]],1) == "rda") {ftype   <- "Rdata"; break}
   		if (tail(strsplit(l[i],"\\.")[[1]],1) == "RData") {ftype <- "Rdata"; break}
   		if (tail(strsplit(l[i],"\\.")[[1]],1) == "csv") {ftype   <- "csv"; break}
 	}
-<<<<<<< HEAD
-	if (!(exists("ftype"))) stop('no .dta, .rda, .RData or .csv files found in data directory')
-=======
 	if (!(exists("ftype"))) stop("No .dta, .rda, .RData or .csv files found in directory")
->>>>>>> 58956bc8
 
 	if (verbose) cat('psidR: loading data\n')
 	if (ftype=="stata"){
